--- conflicted
+++ resolved
@@ -5,12 +5,9 @@
 import Counters from "./counters";
 import Lists from "./lists";
 import PositionFixed from "./position-fixed";
-<<<<<<< HEAD
 import PageCounterIncrement from "./page-counter-increment";
-=======
 import NthOfType from "./nth-of-type";
 import Following from "./following";
->>>>>>> c3533fbc
 
 export default [
 	AtPage,
@@ -20,10 +17,7 @@
 	Counters,
 	Lists,
 	PositionFixed,
-<<<<<<< HEAD
-	PageCounterIncrement
-=======
+	PageCounterIncrement,
 	NthOfType,
 	Following
->>>>>>> c3533fbc
 ];